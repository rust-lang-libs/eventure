[package]
name = "eventure"
description = "Event-Driven messaging library for Rust"
repository = "https://github.com/rust-lang-libs/eventure"
readme = "../README.md"
version = "0.0.6"
edition = "2021"
license = "MIT"

[dependencies]
regex = "1.10.4"
<<<<<<< HEAD
uuid = { version = "1.8.0", features = ["v4"] }
=======
uuid = { version = "1.8.0", features = ["v4"] }
lazy_static = "1.4.0"
>>>>>>> 368d4ba3
<|MERGE_RESOLUTION|>--- conflicted
+++ resolved
@@ -9,9 +9,5 @@
 
 [dependencies]
 regex = "1.10.4"
-<<<<<<< HEAD
 uuid = { version = "1.8.0", features = ["v4"] }
-=======
-uuid = { version = "1.8.0", features = ["v4"] }
-lazy_static = "1.4.0"
->>>>>>> 368d4ba3
+lazy_static = "1.4.0"